--- conflicted
+++ resolved
@@ -1,5 +1,2 @@
-<<<<<<< HEAD
-=======
 nbproject/
-.idea/
->>>>>>> 3b61f956
+.idea/